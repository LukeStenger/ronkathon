--- conflicted
+++ resolved
@@ -36,10 +36,7 @@
 pub mod kzg;
 pub mod multi_var_poly;
 pub mod polynomial;
-<<<<<<< HEAD
-=======
 pub mod shamir;
->>>>>>> 3ec83fca
 pub mod signatures;
 pub mod sumcheck;
 pub mod tree;
